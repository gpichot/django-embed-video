--- conflicted
+++ resolved
@@ -12,11 +12,7 @@
 setup(
     name='django-embed-video',
     packages=find_packages(),
-<<<<<<< HEAD
-    version='0.2.3',
-=======
     version='0.3',
->>>>>>> 0fdc6a3d
     author='Juda Kaleta',
     author_email='juda.kaleta@gmail.com',
     url='https://github.com/yetty/django-embed-video',
